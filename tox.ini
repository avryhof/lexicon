--- conflicted
+++ resolved
@@ -28,13 +28,9 @@
 # Lint env will check for code quality and errors, and fails if it does not match the minimal requirements.
 [testenv:lint]
 commands =
-<<<<<<< HEAD
-    pylint {toxinidir}/lexicon {toxinidir}/tests {toxinidir}/tests/providers --disable=fixme
+    pylint lexicon --disable=fixme
 extras =
     dev
     full
-=======
-    pylint lexicon --disable=fixme
->>>>>>> 18296a44
 deps =
     pylint==2.1.1