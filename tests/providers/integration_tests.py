import contextlib

from builtins import object
from functools import wraps
import lexicon.client
from lexicon.common.options_handler import SafeOptions, env_auth_options

import pytest
import vcr
import os

# Configure VCR
record_mode = 'new_episodes' if os.environ.get('LEXICON_LIVE_TESTS', 'false') == 'true' else 'none'
provider_vcr = vcr.VCR(
        cassette_library_dir='tests/fixtures/cassettes',
        record_mode=record_mode,
        decode_compressed_response=True
)

# Prepare custom decorator
def _vcr_integration_test(decorated):
    @wraps(decorated)
    def wrapper(*args, **kwargs):
        with provider_vcr.use_cassette(args[0]._cassette_path('IntegrationTests/{1}.yaml'.format(decorated.__name__)),
                                        filter_headers=args[0]._filter_headers(),
                                        filter_query_parameters=args[0]._filter_query_parameters(),
                                        filter_post_data_parameters=args[0]._filter_post_data_parameters()):
            decorated(*args, **kwargs)
    return wrapper

"""
https://stackoverflow.com/questions/26266481/pytest-reusable-tests-for-different-implementations-of-the-same-interface
Single, reusable definition of tests for the interface. Authors of
new implementations of the interface merely have to provide the test
data, as class attributes of a class which inherits
unittest.TestCase AND this class.

Required test data:
self.Provider must be set
self.provider_name must be set
self.domain must be set
self._filter_headers can be defined to provide a list of sensitive headers
self._filter_query_parameters can be defined to provide a list of sensitive parameter
self.provider_variant can be defined as a prefix for saving cassettes when a provider uses multiple variants


Extended test suites can be skipped by adding the following snippet to the test_{PROVIDER_NAME}.py file

    @pytest.fixture(autouse=True)
    def skip_suite(self, request):
        if request.node.get_marker('ext_suite_1'):
            pytest.skip('Skipping extended suite')

"""
class IntegrationTests(object):
    ###########################################################################
    # Provider.authenticate()
    ###########################################################################
    @_vcr_integration_test
    def test_Provider_authenticate(self):
        provider = self.Provider(self._test_options(), self._test_engine_overrides())
        provider.authenticate()
        assert provider.domain_id is not None

    @_vcr_integration_test
    def test_Provider_authenticate_with_unmanaged_domain_should_fail(self):
        options = self._test_options()
        options['domain'] = 'thisisadomainidonotown.com'
        provider = self.Provider(options, self._test_engine_overrides())
        with pytest.raises(Exception):
            provider.authenticate()

    ###########################################################################
    # Provider.create_record()
    ###########################################################################
    @_vcr_integration_test
    def test_Provider_when_calling_create_record_for_A_with_valid_name_and_content(self):
        provider = self.Provider(self._test_options(), self._test_engine_overrides())
        provider.authenticate()
        assert provider.create_record('A','localhost','127.0.0.1')

    @_vcr_integration_test
    def test_Provider_when_calling_create_record_for_CNAME_with_valid_name_and_content(self):
        provider = self.Provider(self._test_options(), self._test_engine_overrides())
        provider.authenticate()
        assert provider.create_record('CNAME','docs','docs.example.com')

    @_vcr_integration_test
    def test_Provider_when_calling_create_record_for_TXT_with_valid_name_and_content(self):
        provider = self.Provider(self._test_options(), self._test_engine_overrides())
        provider.authenticate()
        assert provider.create_record('TXT','_acme-challenge.test','challengetoken')

    @_vcr_integration_test
    def test_Provider_when_calling_create_record_for_TXT_with_full_name_and_content(self):
        provider = self.Provider(self._test_options(), self._test_engine_overrides())
        provider.authenticate()
        assert provider.create_record('TXT',"_acme-challenge.full.{0}".format(self.domain),'challengetoken')

    @_vcr_integration_test
    def test_Provider_when_calling_create_record_for_TXT_with_fqdn_name_and_content(self):
        provider = self.Provider(self._test_options(), self._test_engine_overrides())
        provider.authenticate()
        assert provider.create_record('TXT',"_acme-challenge.fqdn.{0}.".format(self.domain),'challengetoken')

    ###########################################################################
    # Provider.list_records()
    ###########################################################################
    @_vcr_integration_test
    def test_Provider_when_calling_list_records_with_no_arguments_should_list_all(self):
        provider = self.Provider(self._test_options(), self._test_engine_overrides())
        provider.authenticate()
        assert isinstance(provider.list_records(), list)

    @_vcr_integration_test
    def test_Provider_when_calling_list_records_with_name_filter_should_return_record(self):
        provider = self.Provider(self._test_options(), self._test_engine_overrides())
        provider.authenticate()
        provider.create_record('TXT','random.test','challengetoken')
        records = provider.list_records('TXT','random.test')
        assert len(records) == 1
        assert records[0]['content'] == 'challengetoken'
        assert records[0]['type'] == 'TXT'
        assert records[0]['name'] == 'random.test.{0}'.format(self.domain)

    @_vcr_integration_test
    def test_Provider_when_calling_list_records_with_full_name_filter_should_return_record(self):
        provider = self.Provider(self._test_options(), self._test_engine_overrides())
        provider.authenticate()
        provider.create_record('TXT','random.fulltest.{0}'.format(self.domain),'challengetoken')
        records = provider.list_records('TXT','random.fulltest.{0}'.format(self.domain))
        assert len(records) == 1
        assert records[0]['content'] == 'challengetoken'
        assert records[0]['type'] == 'TXT'
        assert records[0]['name'] == 'random.fulltest.{0}'.format(self.domain)

    @_vcr_integration_test
    def test_Provider_when_calling_list_records_with_fqdn_name_filter_should_return_record(self):
        provider = self.Provider(self._test_options(), self._test_engine_overrides())
        provider.authenticate()
        provider.create_record('TXT','random.fqdntest.{0}.'.format(self.domain),'challengetoken')
        records = provider.list_records('TXT','random.fqdntest.{0}.'.format(self.domain))
        assert len(records) == 1
        assert records[0]['content'] == 'challengetoken'
        assert records[0]['type'] == 'TXT'
        assert records[0]['name'] == 'random.fqdntest.{0}'.format(self.domain)

    @_vcr_integration_test
    def test_Provider_when_calling_list_records_after_setting_ttl(self):
        provider = self.Provider(self._test_options(), self._test_engine_overrides())
        provider.authenticate()
        assert provider.create_record('TXT',"ttl.fqdn.{0}.".format(self.domain),'ttlshouldbe3600')
        records = provider.list_records('TXT','ttl.fqdn.{0}'.format(self.domain))
        assert len(records) == 1
        assert str(records[0]['ttl']) == str(3600)

    @pytest.mark.skip(reason="not sure how to test empty list across multiple providers")
    @_vcr_integration_test
    def test_Provider_when_calling_list_records_should_return_empty_list_if_no_records_found(self):
        provider = self.Provider(self._test_options(), self._test_engine_overrides())
        provider.authenticate()
        assert isinstance(provider.list_records(), list)

    @pytest.mark.skip(reason="not sure how to test filtering across multiple providers")
    @_vcr_integration_test
    def test_Provider_when_calling_list_records_with_arguments_should_filter_list(self):
        provider = self.Provider(self._test_options(), self._test_engine_overrides())
        provider.authenticate()
        assert isinstance(provider.list_records(), list)

    ###########################################################################
    # Provider.update_record()
    ###########################################################################
    @_vcr_integration_test
    def test_Provider_when_calling_update_record_should_modify_record(self):
        provider = self.Provider(self._test_options(), self._test_engine_overrides())
        provider.authenticate()
        assert provider.create_record('TXT','orig.test','challengetoken')
        records = provider.list_records('TXT','orig.test')
        assert provider.update_record(records[0].get('id', None),'TXT','updated.test','challengetoken')

    @_vcr_integration_test
    def test_Provider_when_calling_update_record_should_modify_record_name_specified(self):
        provider = self.Provider(self._test_options(), self._test_engine_overrides())
        provider.authenticate()
        assert provider.create_record('TXT','orig.nameonly.test','challengetoken')
        assert provider.update_record(None,'TXT','orig.nameonly.test','updated')

    @_vcr_integration_test
    def test_Provider_when_calling_update_record_with_full_name_should_modify_record(self):
        provider = self.Provider(self._test_options(), self._test_engine_overrides())
        provider.authenticate()
        assert provider.create_record('TXT','orig.testfull.{0}'.format(self.domain),'challengetoken')
        records = provider.list_records('TXT','orig.testfull.{0}'.format(self.domain))
        assert provider.update_record(records[0].get('id', None),'TXT','updated.testfull.{0}'.format(self.domain),'challengetoken')

    @_vcr_integration_test
    def test_Provider_when_calling_update_record_with_fqdn_name_should_modify_record(self):
        provider = self.Provider(self._test_options(), self._test_engine_overrides())
        provider.authenticate()
        assert provider.create_record('TXT','orig.testfqdn.{0}.'.format(self.domain),'challengetoken')
        records = provider.list_records('TXT','orig.testfqdn.{0}.'.format(self.domain))
        assert provider.update_record(records[0].get('id', None),'TXT','updated.testfqdn.{0}.'.format(self.domain),'challengetoken')

    ###########################################################################
    # Provider.delete_record()
    ###########################################################################
    @_vcr_integration_test
    def test_Provider_when_calling_delete_record_by_identifier_should_remove_record(self):
        provider = self.Provider(self._test_options(), self._test_engine_overrides())
        provider.authenticate()
        assert provider.create_record('TXT','delete.testid','challengetoken')
        records = provider.list_records('TXT','delete.testid')
        assert provider.delete_record(records[0]['id'])
        records = provider.list_records('TXT','delete.testid')
        assert len(records) == 0

    @_vcr_integration_test
    def test_Provider_when_calling_delete_record_by_filter_should_remove_record(self):
        provider = self.Provider(self._test_options(), self._test_engine_overrides())
        provider.authenticate()
        assert provider.create_record('TXT','delete.testfilt','challengetoken')
        assert provider.delete_record(None, 'TXT','delete.testfilt','challengetoken')
        records = provider.list_records('TXT','delete.testfilt')
        assert len(records) == 0

    @_vcr_integration_test
    def test_Provider_when_calling_delete_record_by_filter_with_full_name_should_remove_record(self):
        provider = self.Provider(self._test_options(), self._test_engine_overrides())
        provider.authenticate()
        assert provider.create_record('TXT', 'delete.testfull.{0}'.format(self.domain),'challengetoken')
        assert provider.delete_record(None, 'TXT', 'delete.testfull.{0}'.format(self.domain),'challengetoken')
        records = provider.list_records('TXT', 'delete.testfull.{0}'.format(self.domain))
        assert len(records) == 0

    @_vcr_integration_test
    def test_Provider_when_calling_delete_record_by_filter_with_fqdn_name_should_remove_record(self):
        provider = self.Provider(self._test_options(), self._test_engine_overrides())
        provider.authenticate()
        assert provider.create_record('TXT', 'delete.testfqdn.{0}.'.format(self.domain),'challengetoken')
        assert provider.delete_record(None, 'TXT', 'delete.testfqdn.{0}.'.format(self.domain),'challengetoken')
        records = provider.list_records('TXT', 'delete.testfqdn.{0}.'.format(self.domain))
        assert len(records) == 0

    ###########################################################################
    # Extended Test Suite 1 - March 2018 - Validation for Create Record NOOP & Record Sets
    ###########################################################################

    @pytest.mark.ext_suite_1
    @_vcr_integration_test
    def test_Provider_when_calling_create_record_with_duplicate_records_should_be_noop(self):
        provider = self.Provider(self._test_options(), self._test_engine_overrides())
        provider.authenticate()
        assert provider.create_record('TXT',"_acme-challenge.noop.{0}.".format(self.domain),'challengetoken')
        assert provider.create_record('TXT',"_acme-challenge.noop.{0}.".format(self.domain),'challengetoken')
        records = provider.list_records('TXT',"_acme-challenge.noop.{0}.".format(self.domain))
        assert len(records) == 1

    @pytest.mark.ext_suite_1
    @_vcr_integration_test
    def test_Provider_when_calling_create_record_multiple_times_should_create_record_set(self):
        provider = self.Provider(self._test_options(), self._test_engine_overrides())
        provider.authenticate()
        assert provider.create_record('TXT',"_acme-challenge.createrecordset.{0}.".format(self.domain),'challengetoken1')
        assert provider.create_record('TXT',"_acme-challenge.createrecordset.{0}.".format(self.domain),'challengetoken2')

    @pytest.mark.ext_suite_1
    @_vcr_integration_test
    def test_Provider_when_calling_list_records_with_invalid_filter_should_be_empty_list(self):
        provider = self.Provider(self._test_options(), self._test_engine_overrides())
        provider.authenticate()
        records = provider.list_records('TXT','filter.thisdoesnotexist.{0}'.format(self.domain))
        assert len(records) == 0

    @pytest.mark.ext_suite_1
    @_vcr_integration_test
    def test_Provider_when_calling_list_records_should_handle_record_sets(self):
        provider = self.Provider(self._test_options(), self._test_engine_overrides())
        provider.authenticate()
        provider.create_record('TXT',"_acme-challenge.listrecordset.{0}.".format(self.domain),'challengetoken1')
        provider.create_record('TXT',"_acme-challenge.listrecordset.{0}.".format(self.domain),'challengetoken2')
        records = provider.list_records('TXT','_acme-challenge.listrecordset.{0}.'.format(self.domain))
        assert len(records) == 2

    @pytest.mark.ext_suite_1
    @_vcr_integration_test
    def test_Provider_when_calling_delete_record_with_record_set_name_remove_all(self):
        provider = self.Provider(self._test_options(), self._test_engine_overrides())
        provider.authenticate()
        assert provider.create_record('TXT',"_acme-challenge.deleterecordset.{0}.".format(self.domain),'challengetoken1')
        assert provider.create_record('TXT',"_acme-challenge.deleterecordset.{0}.".format(self.domain),'challengetoken2')

        assert provider.delete_record(None, 'TXT', '_acme-challenge.deleterecordset.{0}.'.format(self.domain))
        records = provider.list_records('TXT', '_acme-challenge.deleterecordset.{0}.'.format(self.domain))
        assert len(records) == 0

    @pytest.mark.ext_suite_1
    @_vcr_integration_test
    def test_Provider_when_calling_delete_record_with_record_set_by_content_should_leave_others_untouched(self):
        provider = self.Provider(self._test_options(), self._test_engine_overrides())
        provider.authenticate()
        assert provider.create_record('TXT',"_acme-challenge.deleterecordinset.{0}.".format(self.domain),'challengetoken1')
        assert provider.create_record('TXT',"_acme-challenge.deleterecordinset.{0}.".format(self.domain),'challengetoken2')

        assert provider.delete_record(None, 'TXT', '_acme-challenge.deleterecordinset.{0}.'.format(self.domain),'challengetoken1')
        records = provider.list_records('TXT', '_acme-challenge.deleterecordinset.{0}.'.format(self.domain))
        assert len(records) == 1



        # Private helpers, mimicing the auth_* options provided by the Client
# http://stackoverflow.com/questions/6229073/how-to-make-a-python-dictionary-that-returns-key-for-keys-missing-from-the-dicti


    """
    This method lets you set options that are passed into the Provider. see lexicon/providers/base.py for a full list
    of options available. In general you should not need to override this method. Just override `self.domain`

    Any parameters that you expect to be passed to the provider via the cli, like --auth_username and --auth_token, will
    be present during the tests, with a 'placeholder_' prefix.

    options['auth_password'] == 'placeholder_auth_password'
    options['auth_username'] == 'placeholder_auth_username'
    options['unique_provider_option'] == 'placeholder_unique_provider_option'

    """
    def _test_options(self):
        cmd_options = SafeOptions()
        cmd_options['domain'] = self.domain
        cmd_options.update(env_auth_options(self.provider_name))
        return cmd_options

    """
    This method lets you override engine options. You must ensure the `fallbackFn` is defined, so your override might look like:

        def _test_engine_overrides(self):
            overrides = super(DnsmadeeasyProviderTests, self)._test_engine_overrides()
            overrides.update({'api_endpoint': 'http://api.sandbox.dnsmadeeasy.com/V2.0'})
            return overrides

    In general you should not need to override this method unless you need to override a provider setting only during testing.
    Like `api_endpoint`.
    """
    def _test_engine_overrides(self):
        overrides = {
            'fallbackFn': (lambda x: 'placeholder_' + x)
        }
        return overrides

    def _cassette_path(self, fixture_subpath):
        """
        A path customized for the provider's fixture.
        The default path is, for example:
            {provider}/IntegrationTests
        but if the test is a `provider_variant`, the path is customized to the variant:
            {provider}/{variant_name}-IntegrationTests
        """
        if self.provider_variant:
            return "{0}/{1}-{2}".format(self.provider_name, self.provider_variant, fixture_subpath)
        else:
            return "{0}/{1}".format(self.provider_name, fixture_subpath)

    # optional. used to identify the test variant, if any.
    provider_variant = None

    def _filter_headers(self):
        return []
    def _filter_query_parameters(self):
        return []
    def _filter_post_data_parameters(self):
<<<<<<< HEAD
        return []
=======
        return []

    #http://preshing.com/20110920/the-python-with-statement-by-example/
    #https://jeffknupp.com/blog/2016/03/07/python-with-context-managers/
    @contextlib.contextmanager
    def _test_fixture_recording(self, test_name, recording_extension='yaml', recording_folder='IntegrationTests'):
        cassette_path = '{0}/{1}.{2}'.format(recording_folder, test_name, recording_extension)
        with provider_vcr.use_cassette(self._cassette_path(cassette_path),
                                       filter_headers=self._filter_headers(),
                                       filter_query_parameters=self._filter_query_parameters(),
                                       filter_post_data_parameters=self._filter_post_data_parameters()):
            yield
>>>>>>> bf0cfae4
<|MERGE_RESOLUTION|>--- conflicted
+++ resolved
@@ -368,19 +368,4 @@
     def _filter_query_parameters(self):
         return []
     def _filter_post_data_parameters(self):
-<<<<<<< HEAD
-        return []
-=======
-        return []
-
-    #http://preshing.com/20110920/the-python-with-statement-by-example/
-    #https://jeffknupp.com/blog/2016/03/07/python-with-context-managers/
-    @contextlib.contextmanager
-    def _test_fixture_recording(self, test_name, recording_extension='yaml', recording_folder='IntegrationTests'):
-        cassette_path = '{0}/{1}.{2}'.format(recording_folder, test_name, recording_extension)
-        with provider_vcr.use_cassette(self._cassette_path(cassette_path),
-                                       filter_headers=self._filter_headers(),
-                                       filter_query_parameters=self._filter_query_parameters(),
-                                       filter_post_data_parameters=self._filter_post_data_parameters()):
-            yield
->>>>>>> bf0cfae4
+        return []