--- conflicted
+++ resolved
@@ -65,17 +65,10 @@
     # List all records. Return an empty list if no records found
     # type, name and content are used to filter records.
     # If possible filter during the query, otherwise filter after response is received.
-<<<<<<< HEAD
     def _list_records(self, rtype=None, name=None, content=None):
-        filter = {'per_page': 100}
+        filter_obj = {'per_page': 100}
         if rtype:
-            filter['type'] = rtype
-=======
-    def list_records(self, type=None, name=None, content=None):
-        filter_obj = {'per_page': 100}
-        if type:
-            filter_obj['type'] = type
->>>>>>> 78ffe9da
+            filter_obj['type'] = rtype
         if name:
             filter_obj['name'] = self._full_name(name)
         if content:
