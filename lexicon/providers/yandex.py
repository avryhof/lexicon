--- conflicted
+++ resolved
@@ -16,12 +16,8 @@
 NAMESERVER_DOMAINS = ['yandex.com']
 
 
-<<<<<<< HEAD
 def provider_parser(subparser):
-=======
-def ProviderParser(subparser):
     """Generate parser provider for Yandex"""
->>>>>>> 59dbda6a
     subparser.add_argument(
         "--auth-token",
         help="specify PDD token (https://tech.yandex.com/domain/doc/concepts/access-docpage/)")
